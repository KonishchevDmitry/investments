use std::collections::{HashSet, HashMap, BTreeMap};
use std::fs::File;
use std::io::Read;
use std::str::FromStr;

use chrono::Duration;
use serde::Deserialize;
use serde::de::{Deserializer, IgnoredAny, Error};
use validator::Validate;

use crate::analysis::config::PerformanceMergingConfig;
use crate::broker_statement::CorporateAction;
use crate::brokers::Broker;
use crate::core::{GenericResult, EmptyResult};
use crate::formatting;
use crate::instruments::InstrumentInternalIds;
use crate::localities::{self, Country, Jurisdiction};
use crate::metrics::{self, config::MetricsConfig};
use crate::quotes::QuotesConfig;
use crate::quotes::alphavantage::AlphaVantageConfig;
use crate::quotes::fcsapi::FcsApiConfig;
use crate::quotes::finnhub::FinnhubConfig;
use crate::quotes::tinkoff::TinkoffApiConfig;
use crate::quotes::twelvedata::TwelveDataConfig;
use crate::taxes::{self, TaxConfig, TaxExemption, TaxPaymentDay, TaxPaymentDaySpec, TaxRemapping};
use crate::telemetry::TelemetryConfig;
use crate::time::{self, deserialize_date};
use crate::types::{Date, Decimal};
use crate::util::{self, DecimalRestrictions};

#[derive(Deserialize, Validate)]
#[serde(deny_unknown_fields)]
pub struct Config {
    #[serde(skip)]
    pub db_path: String,
    #[serde(skip, default = "default_expire_time")]
    pub cache_expire_time: Duration,

    #[serde(default)]
    pub deposits: Vec<DepositConfig>,
    pub notify_deposit_closing_days: Option<u32>,

    #[serde(default)]
    pub portfolios: Vec<PortfolioConfig>,
    pub brokers: Option<BrokersConfig>,
    #[serde(default)]
    pub taxes: TaxConfig,

    #[validate(nested)]
    #[serde(default)]
    pub quotes: QuotesConfig,
    #[validate(nested)]
    #[serde(default)]
    pub metrics: MetricsConfig,
    #[serde(default)]
    pub telemetry: TelemetryConfig,

    // Deprecated
    pub alphavantage: Option<AlphaVantageConfig>,
    pub fcsapi: Option<FcsApiConfig>,
    pub finnhub: Option<FinnhubConfig>,
    pub twelvedata: Option<TwelveDataConfig>,

    #[serde(default, rename="anchors")]
    _anchors: IgnoredAny,
}

impl Config {
    #[cfg(test)]
    pub fn mock() -> Config {
        Config {
            db_path: s!("/mock"),
            cache_expire_time: default_expire_time(),

            deposits: Vec::new(),
            notify_deposit_closing_days: None,

            portfolios: Vec::new(),
            brokers: None,
            taxes: Default::default(),

            quotes: Default::default(),
            metrics: Default::default(),

            alphavantage: None,
            fcsapi: None,
            finnhub: None,
            twelvedata: None,
            telemetry: Default::default(),

            _anchors: Default::default(),
        }
    }

    pub fn load(path: &str) -> GenericResult<Config> {
        let mut config: Config = Config::read(path)?;

        config.validate()?;
        config.move_deprecated_settings();

        let mut portfolio_names = HashSet::new();

        for portfolio in &mut config.portfolios {
            if portfolio.name == metrics::PORTFOLIO_LABEL_ALL {
                return Err!("Invalid portfolio name: {:?}. The name is reserved", portfolio.name);
            } else if !portfolio_names.insert(portfolio.name.clone()) {
                return Err!("Duplicate portfolio name: {:?}", portfolio.name);
            }

            portfolio.statements = portfolio.statements.as_ref().map(|path|
                shellexpand::tilde(path).to_string());

            portfolio.validate().map_err(|e| format!(
                "{:?} portfolio: {}", portfolio.name, e))?;
        }

        for deposit in &config.deposits {
            deposit.validate()?;
        }

        config.metrics.validate_inner(&portfolio_names)?;

        Ok(config)
    }

    pub fn get_tax_country(&self) -> Country {
        localities::russia(&self.taxes)
    }

    pub fn get_portfolio(&self, name: &str) -> GenericResult<&PortfolioConfig> {
        for portfolio in &self.portfolios {
            if portfolio.name == name {
                return Ok(portfolio)
            }
        }

        Err!("{:?} portfolio is not defined in the configuration file", name)
    }

    fn read(path: &str) -> GenericResult<Config> {
        let mut data = Vec::new();
        File::open(path)?.read_to_end(&mut data)?;

        {
            // yaml-rust doesn't support merge key (https://github.com/chyh1990/yaml-rust/issues/68)

            use yaml_merge_keys::serde_yaml::{self as yaml, Value};

            let value: Value = yaml::from_slice(&data)?;
            let merged = yaml_merge_keys::merge_keys_serde(value.clone())?;
            if merged == value {
                return Ok(serde_yaml::from_slice(&data)?);
            }

            data.clear();
            yaml::to_writer(&mut data, &merged)?
        }

        Ok(serde_yaml::from_slice(&data).map_err(|err| {
            // To not confuse user with changed positions
            if let Some(message) = err.location().and_then(|location| {
                let message = err.to_string();
                let suffix = format!(" at line {} column {}", location.line(), location.column());
                message.strip_suffix(&suffix).map(ToOwned::to_owned)
            }) {
                return message;
            }

            err.to_string()
        })?)
    }

    fn move_deprecated_settings(&mut self) {
        if self.quotes.fcsapi.is_none() {
            if let Some(fcsapi) = self.fcsapi.take() {
                self.quotes.fcsapi.replace(fcsapi);
            }
        }

        if self.quotes.finnhub.is_none() {
            if let Some(finnhub) = self.finnhub.take() {
                self.quotes.finnhub.replace(finnhub);
            }
        }
    }
}

#[derive(Deserialize)]
#[serde(deny_unknown_fields)]
pub struct DepositConfig {
    pub name: String,

    #[serde(deserialize_with = "deserialize_date")]
    pub open_date: Date,
    #[serde(deserialize_with = "deserialize_date")]
    pub close_date: Date,

    #[serde(default)]
    pub currency: Option<String>,
    pub amount: Decimal,
    pub interest: Decimal,
    #[serde(default)]
    pub capitalization: bool,
    #[serde(default, deserialize_with = "deserialize_cash_flows")]
    pub contributions: Vec<(Date, Decimal)>,
}

impl DepositConfig {
    fn validate(&self) -> EmptyResult {
        if self.open_date > self.close_date {
            return Err!(
                "Invalid {:?} deposit dates: {} -> {}",
                self.name, formatting::format_date(self.open_date),
                formatting::format_date(self.close_date));
        }

        for &(date, _amount) in &self.contributions {
            if date < self.open_date || date > self.close_date {
                return Err!(
                    "Invalid {:?} deposit contribution date: {}",
                    self.name, formatting::format_date(date));
            }
        }

        Ok(())
    }
}

#[derive(Deserialize)]
#[serde(deny_unknown_fields)]
pub struct PortfolioConfig {
    pub name: String,
    pub broker: Broker,
    pub plan: Option<String>,

    pub statements: Option<String>,
    #[serde(default)]
    pub symbol_remapping: HashMap<String, String>,
    #[serde(default, deserialize_with = "InstrumentInternalIds::deserialize")]
    pub instrument_internal_ids: InstrumentInternalIds,
    #[serde(default)]
    pub instrument_names: HashMap<String, String>,
    #[serde(default)]
    tax_remapping: Vec<TaxRemappingConfig>,
    #[serde(default)]
    pub corporate_actions: Vec<CorporateAction>,

    pub currency: Option<String>,
    pub min_trade_volume: Option<Decimal>,
    pub min_cash_assets: Option<Decimal>,
    pub restrict_buying: Option<bool>,
    pub restrict_selling: Option<bool>,

    #[serde(default)]
    pub merge_performance: PerformanceMergingConfig,

    #[serde(default)]
    pub assets: Vec<AssetAllocationConfig>,

    #[serde(default, rename = "tax_payment_day", deserialize_with = "TaxPaymentDaySpec::deserialize")]
    tax_payment_day_spec: TaxPaymentDaySpec,

    #[serde(default)]
    pub tax_exemptions: Vec<TaxExemption>,

    #[serde(default, deserialize_with = "deserialize_cash_flows")]
    pub tax_deductions: Vec<(Date, Decimal)>,
}

impl PortfolioConfig {
    pub fn currency(&self) -> GenericResult<&str> {
        Ok(self.currency.as_ref().ok_or("The portfolio's currency is not specified in the config")?)
    }

    pub fn statements_path(&self) -> GenericResult<&str> {
        Ok(self.statements.as_ref().ok_or("Broker statements path is not specified in the portfolio's config")?)
    }

    pub fn get_stock_symbols(&self) -> HashSet<String> {
        let mut symbols = HashSet::new();

        for asset in &self.assets {
            asset.get_stock_symbols(&mut symbols);
        }

        symbols
    }

    pub fn tax_payment_day(&self) -> TaxPaymentDay {
        TaxPaymentDay::new(self.broker.jurisdiction(), self.tax_payment_day_spec)
    }

    pub fn get_tax_remapping(&self) -> GenericResult<TaxRemapping> {
        let mut remapping = TaxRemapping::new();

        for config in &self.tax_remapping {
            remapping.add(config.date, &config.description, config.to_date)?;
        }

        Ok(remapping)
    }

    pub fn close_date() -> Date {
        time::today()
    }

    fn validate(&self) -> EmptyResult {
        if let Some(ref currency) = self.currency {
            match currency.as_str() {
                "RUB" | "USD" => (),
                _ => return Err!("Unsupported portfolio currency: {}", currency),
            };
        }

        for (symbol, mapping) in &self.symbol_remapping {
            if self.symbol_remapping.contains_key(mapping) {
                return Err!("Invalid symbol remapping configuration: Recursive {} symbol", symbol);
            }
        }

        if
            matches!(self.tax_payment_day_spec, TaxPaymentDaySpec::OnClose(_)) &&
            self.broker.jurisdiction() != Jurisdiction::Russia
        {
            return Err!("On close tax payment date is only available for brokers with Russia jurisdiction")
        }

        taxes::validate_tax_exemptions(self.broker, &self.tax_exemptions)?;

        Ok(())
    }
}

#[derive(Deserialize)]
#[serde(deny_unknown_fields)]
struct TaxRemappingConfig {
    #[serde(deserialize_with = "deserialize_date")]
    pub date: Date,
    pub description: String,
    #[serde(deserialize_with = "deserialize_date")]
    pub to_date: Date,
}

#[derive(Deserialize)]
#[serde(deny_unknown_fields)]
pub struct AssetAllocationConfig {
    pub name: String,
    pub symbol: Option<String>,

    #[serde(deserialize_with = "deserialize_weight")]
    pub weight: Decimal,
    pub restrict_buying: Option<bool>,
    pub restrict_selling: Option<bool>,

    pub assets: Option<Vec<AssetAllocationConfig>>,
}

impl AssetAllocationConfig {
    fn get_stock_symbols(&self, symbols: &mut HashSet<String>) {
        if let Some(ref symbol) = self.symbol {
            symbols.insert(symbol.to_owned());
        }

        if let Some(ref assets) = self.assets {
            for asset in assets {
                asset.get_stock_symbols(symbols);
            }
        }
    }
}

#[derive(Deserialize)]
#[serde(deny_unknown_fields)]
pub struct BrokersConfig {
    pub bcs: Option<BrokerConfig>,
    pub firstrade: Option<BrokerConfig>,
    pub interactive_brokers: Option<BrokerConfig>,
    pub open_broker: Option<BrokerConfig>,
    pub sber: Option<BrokerConfig>,
    pub tinkoff: Option<TinkoffConfig>,
}

<<<<<<< HEAD
impl BrokersConfig {
    #[cfg(test)]
    pub fn mock() -> BrokersConfig {
        BrokersConfig {
            bcs: Some(BrokerConfig::mock()),
            firstrade: Some(BrokerConfig::mock()),
            interactive_brokers: Some(BrokerConfig::mock()),
            open_broker: Some(BrokerConfig::mock()),
            sber: Some(BrokerConfig::mock()),
            tinkoff: Some(TinkoffConfig {
                broker: Some(BrokerConfig::mock()),
                api: None,
            }),
        }
    }
}

=======
>>>>>>> 037fcc57
#[derive(Deserialize)]
#[serde(deny_unknown_fields)]
pub struct TinkoffConfig {
    #[serde(flatten)]
    pub broker: Option<BrokerConfig>,
    #[serde(flatten)]
    pub api: Option<TinkoffApiConfig>,
}

#[derive(Deserialize, Default, Clone)]
#[serde(deny_unknown_fields)]
pub struct BrokerConfig {
    pub deposit_commissions: HashMap<String, TransactionCommissionSpec>,
}

#[derive(Deserialize, Default)]
#[serde(deny_unknown_fields)]
pub struct TaxRates {
    #[serde(default)]
    pub trading: BTreeMap<i32, Decimal>,
    #[serde(default)]
    pub dividends: BTreeMap<i32, Decimal>,
    #[serde(default)]
    pub interest: BTreeMap<i32, Decimal>,
}

#[derive(Deserialize, Clone)]
#[serde(deny_unknown_fields)]
pub struct TransactionCommissionSpec {
    pub fixed_amount: Decimal,
}

fn default_expire_time() -> Duration {
    Duration::minutes(1)
}

fn deserialize_cash_flows<'de, D>(deserializer: D) -> Result<Vec<(Date, Decimal)>, D::Error>
    where D: Deserializer<'de>
{
    let deserialized: HashMap<String, Decimal> = Deserialize::deserialize(deserializer)?;
    let mut cash_flows = Vec::new();

    for (date, amount) in deserialized {
        let date = time::parse_user_date(&date).map_err(D::Error::custom)?;
        let amount = util::validate_decimal(amount, DecimalRestrictions::StrictlyPositive).map_err(|_|
            D::Error::custom(format!("Invalid amount: {:?}", amount)))?;

        cash_flows.push((date, amount));
    }

    cash_flows.sort_by_key(|cash_flow| cash_flow.0);

    Ok(cash_flows)
}

fn deserialize_weight<'de, D>(deserializer: D) -> Result<Decimal, D::Error>
    where D: Deserializer<'de>
{
    let weight: String = Deserialize::deserialize(deserializer)?;

    let weight = Some(weight.as_str())
        .and_then(|weight| weight.strip_suffix('%'))
        .and_then(|weight| Decimal::from_str(weight).ok())
        .and_then(|weight| {
            if weight.is_sign_positive() && util::decimal_precision(weight) <= 2 && weight <= dec!(100) {
                Some(weight.normalize())
            } else {
                None
            }
        }).ok_or_else(|| D::Error::custom(format!("Invalid weight: {}", weight)))?;

    Ok(weight / dec!(100))
}<|MERGE_RESOLUTION|>--- conflicted
+++ resolved
@@ -380,26 +380,6 @@
     pub tinkoff: Option<TinkoffConfig>,
 }
 
-<<<<<<< HEAD
-impl BrokersConfig {
-    #[cfg(test)]
-    pub fn mock() -> BrokersConfig {
-        BrokersConfig {
-            bcs: Some(BrokerConfig::mock()),
-            firstrade: Some(BrokerConfig::mock()),
-            interactive_brokers: Some(BrokerConfig::mock()),
-            open_broker: Some(BrokerConfig::mock()),
-            sber: Some(BrokerConfig::mock()),
-            tinkoff: Some(TinkoffConfig {
-                broker: Some(BrokerConfig::mock()),
-                api: None,
-            }),
-        }
-    }
-}
-
-=======
->>>>>>> 037fcc57
 #[derive(Deserialize)]
 #[serde(deny_unknown_fields)]
 pub struct TinkoffConfig {
